--- conflicted
+++ resolved
@@ -78,13 +78,8 @@
         Sends value 'red color' from enumeration of 'red color',
         'green-color', 'blue_color'
 
-<<<<<<< HEAD
         :param string_body: Possible values include: 'red color',
-        'green-color', 'blue_color'
-=======
-        :param string_body: Possible values for this parameter include: 'red
-         color', 'green-color', 'blue_color'
->>>>>>> 9fc270dd
+         'green-color', 'blue_color'
         :type string_body: str
         :param dict custom_headers: headers that will be added to the request
         :param boolean raw: returns the direct response alongside the
