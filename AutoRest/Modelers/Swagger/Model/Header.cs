--- conflicted
+++ resolved
@@ -14,15 +14,6 @@
     public class Header : SwaggerObject
     {
 
-<<<<<<< HEAD
-        public override bool Validate(List<LogEntry> validationErrors)
-        {
-            var errorCount = validationErrors.Count;
-
-            base.Validate(validationErrors);
-
-            return validationErrors.Count == errorCount;
-=======
         public override bool Validate(ValidationContext context)
         {
             if (context == null)
@@ -35,7 +26,6 @@
             base.Validate(context);
 
             return context.ValidationErrors.Count == errorCount;
->>>>>>> 32811b16
         }
     }
 }