--- conflicted
+++ resolved
@@ -4,12 +4,8 @@
 using System;
 using System.Collections.Generic;
 using Newtonsoft.Json;
-<<<<<<< HEAD
-using Microsoft.Rest.Generator.Logging;
-=======
 using System.Globalization;
 using Resources = Microsoft.Rest.Modeler.Swagger.Properties.Resources;
->>>>>>> 32811b16
 
 namespace Microsoft.Rest.Modeler.Swagger.Model
 {
@@ -33,14 +29,6 @@
         /// <summary>
         /// Validate the Swagger object against a number of object-specific validation rules.
         /// </summary>
-<<<<<<< HEAD
-        /// <param name="validationErrors">A list of error messages, filled in during processing.</param>
-        /// <returns>True if there are no validation errors, false otherwise.</returns>
-        public override bool Validate(List<LogEntry> validationErrors)
-        {
-            var errorCount = validationErrors.Count;
-            base.Validate(validationErrors);
-=======
         /// <returns>True if there are no validation errors, false otherwise.</returns>
         public override bool Validate(ValidationContext context)
         {
@@ -55,19 +43,10 @@
 
             base.Validate(context);
 
->>>>>>> 32811b16
             if (Headers != null)
             {
                 foreach (var header in Headers.Values)
                 {
-<<<<<<< HEAD
-                    header.Validate(validationErrors);
-                }
-            }
-            if (Schema != null)
-                Schema.Validate(validationErrors);
-            return validationErrors.Count == errorCount;
-=======
                     header.Validate(context);
                 }
             }
@@ -160,7 +139,6 @@
             context.Direction = DataDirection.None;
 
             return context.ValidationErrors.Count == errorCount;
->>>>>>> 32811b16
         }
     }
 }