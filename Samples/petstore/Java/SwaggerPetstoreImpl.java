/**
 */

package petstore;

import com.microsoft.rest.ServiceClient;
import com.microsoft.rest.AutoRestBaseUrl;
import okhttp3.OkHttpClient;
import retrofit2.Retrofit;
import okhttp3.logging.HttpLoggingInterceptor.Level;
import com.google.common.reflect.TypeToken;
import com.microsoft.rest.serializer.CollectionFormat;
import com.microsoft.rest.ServiceCall;
import com.microsoft.rest.ServiceCallback;
import com.microsoft.rest.ServiceException;
import com.microsoft.rest.ServiceResponse;
import com.microsoft.rest.ServiceResponseBuilder;
import com.microsoft.rest.ServiceResponseCallback;
import com.microsoft.rest.Validator;
import java.io.InputStream;
import java.io.IOException;
import java.util.List;
import java.util.Map;
import okhttp3.MediaType;
import okhttp3.RequestBody;
import okhttp3.ResponseBody;
import petstore.models.Order;
import petstore.models.Pet;
import petstore.models.User;
import retrofit2.Call;
import retrofit2.http.Body;
import retrofit2.http.GET;
import retrofit2.http.Header;
import retrofit2.http.Headers;
import retrofit2.http.HTTP;
import retrofit2.http.Multipart;
import retrofit2.http.Part;
import retrofit2.http.Path;
import retrofit2.http.POST;
import retrofit2.http.PUT;
import retrofit2.http.Query;
import retrofit2.Response;

/**
 * Initializes a new instance of the SwaggerPetstore class.
 */
public final class SwaggerPetstoreImpl extends ServiceClient implements SwaggerPetstore {
    /**
     * The Retrofit service to perform REST calls.
     */
    private SwaggerPetstoreService service;
    /**
     * The URL used as the base for all cloud service requests.
     */
    private final AutoRestBaseUrl baseUrl;

    /**
     * Gets the URL used as the base for all cloud service requests.
     *
     * @return The BaseUrl value.
     */
    public AutoRestBaseUrl getBaseUrl() {
        return this.baseUrl;
    }

    /**
     * Initializes an instance of SwaggerPetstore client.
     */
    public SwaggerPetstoreImpl() {
        this("http://petstore.swagger.io/v2");
    }

    /**
     * Initializes an instance of SwaggerPetstore client.
     *
     * @param baseUrl the base URL of the host
     */
    public SwaggerPetstoreImpl(String baseUrl) {
        super();
        this.baseUrl = new AutoRestBaseUrl(baseUrl);
        initialize();
    }

    /**
     * Initializes an instance of SwaggerPetstore client.
     *
     * @param baseUrl the base URL of the host
     * @param clientBuilder the builder for building up an {@link OkHttpClient}
     * @param retrofitBuilder the builder for building up a {@link Retrofit}
     */
    public SwaggerPetstoreImpl(String baseUrl, OkHttpClient.Builder clientBuilder, Retrofit.Builder retrofitBuilder) {
        super(clientBuilder, retrofitBuilder);
        this.baseUrl = new AutoRestBaseUrl(baseUrl);
        initialize();
    }

    @Override
    protected void initialize() {
        super.initialize();
        this.retrofitBuilder.baseUrl(baseUrl);
        initializeService();
    }

    private void initializeService() {
        service = this.retrofitBuilder.client(this.clientBuilder.build())
                .build()
                .create(SwaggerPetstoreService.class);
    }

    /**
     * Sets the logging level for OkHttp client.
     *
     * @param logLevel the logging level enum
     */
    @Override
    public void setLogLevel(Level logLevel) {
        super.setLogLevel(logLevel);
        initializeService();
    }

    /**
     * The interface defining all the services for SwaggerPetstore to be
     * used by Retrofit to perform actually REST calls.
     */
    interface SwaggerPetstoreService {
        @Headers("Content-Type: application/json; charset=utf-8")
        @POST("pet")
        Call<ResponseBody> addPetUsingByteArray(@Body String body);

        @Headers("Content-Type: application/json; charset=utf-8")
        @POST("pet")
        Call<ResponseBody> addPet(@Body Pet body);

        @Headers("Content-Type: application/json; charset=utf-8")
        @PUT("pet")
        Call<ResponseBody> updatePet(@Body Pet body);

        @Headers("Content-Type: application/json; charset=utf-8")
        @GET("pet/findByStatus")
        Call<ResponseBody> findPetsByStatus(@Query("status") String status);

        @Headers("Content-Type: application/json; charset=utf-8")
        @GET("pet/findByTags")
        Call<ResponseBody> findPetsByTags(@Query("tags") String tags);

        @Headers("Content-Type: application/json; charset=utf-8")
        @GET("pet/{petId}")
        Call<ResponseBody> findPetsWithByteArray(@Path("petId") long petId);

        @Headers("Content-Type: application/json; charset=utf-8")
        @GET("pet/{petId}")
        Call<ResponseBody> getPetById(@Path("petId") long petId);

        @Multipart
        @POST("pet/{petId}")
        Call<ResponseBody> updatePetWithForm(@Path("petId") String petId, @Part("name") String name, @Part("status") String status);

        @Headers("Content-Type: application/json; charset=utf-8")
        @HTTP(path = "pet/{petId}", method = "DELETE", hasBody = true)
        Call<ResponseBody> deletePet(@Path("petId") long petId, @Header("api_key") String apiKey);

        @Multipart
        @POST("pet/{petId}/uploadImage")
        Call<ResponseBody> uploadFile(@Path("petId") long petId, @Part("additionalMetadata") String additionalMetadata, @Part("file") RequestBody file);

        @Headers("Content-Type: application/json; charset=utf-8")
        @GET("store/inventory")
        Call<ResponseBody> getInventory();

        @Headers("Content-Type: application/json; charset=utf-8")
        @POST("store/order")
        Call<ResponseBody> placeOrder(@Body Order body);

        @Headers("Content-Type: application/json; charset=utf-8")
        @GET("store/order/{orderId}")
        Call<ResponseBody> getOrderById(@Path("orderId") String orderId);

        @Headers("Content-Type: application/json; charset=utf-8")
        @HTTP(path = "store/order/{orderId}", method = "DELETE", hasBody = true)
        Call<ResponseBody> deleteOrder(@Path("orderId") String orderId);

        @Headers("Content-Type: application/json; charset=utf-8")
        @POST("user")
        Call<ResponseBody> createUser(@Body User body);

        @Headers("Content-Type: application/json; charset=utf-8")
        @POST("user/createWithArray")
        Call<ResponseBody> createUsersWithArrayInput(@Body List<User> body);

        @Headers("Content-Type: application/json; charset=utf-8")
        @POST("user/createWithList")
        Call<ResponseBody> createUsersWithListInput(@Body List<User> body);

        @Headers("Content-Type: application/json; charset=utf-8")
        @GET("user/login")
        Call<ResponseBody> loginUser(@Query("username") String username, @Query("password") String password);

        @Headers("Content-Type: application/json; charset=utf-8")
        @GET("user/logout")
        Call<ResponseBody> logoutUser();

        @Headers("Content-Type: application/json; charset=utf-8")
        @GET("user/{username}")
        Call<ResponseBody> getUserByName(@Path("username") String username);

        @Headers("Content-Type: application/json; charset=utf-8")
        @PUT("user/{username}")
        Call<ResponseBody> updateUser(@Path("username") String username, @Body User body);

        @Headers("Content-Type: application/json; charset=utf-8")
        @HTTP(path = "user/{username}", method = "DELETE", hasBody = true)
        Call<ResponseBody> deleteUser(@Path("username") String username);

    }

    /**
     * Fake endpoint to test byte array in body parameter for adding a new pet to the store.
     *
     * @throws ServiceException exception thrown from REST call
     * @throws IOException exception thrown from serialization/deserialization
     * @return the {@link ServiceResponse} object if successful.
     */
    public ServiceResponse<Void> addPetUsingByteArray() throws ServiceException, IOException {
<<<<<<< HEAD
        final String body = null;
=======
        String body = null;
>>>>>>> cef40a47
        Call<ResponseBody> call = service.addPetUsingByteArray(body);
        return addPetUsingByteArrayDelegate(call.execute());
    }

    /**
     * Fake endpoint to test byte array in body parameter for adding a new pet to the store.
     *
     * @param serviceCallback the async ServiceCallback to handle successful and failed responses.
     * @throws IllegalArgumentException thrown if callback is null
     * @return the {@link Call} object
     */
    public ServiceCall addPetUsingByteArrayAsync(final ServiceCallback<Void> serviceCallback) throws IllegalArgumentException {
        if (serviceCallback == null) {
            throw new IllegalArgumentException("ServiceCallback is required for async calls.");
        }
        final String body = null;
        Call<ResponseBody> call = service.addPetUsingByteArray(body);
        final ServiceCall serviceCall = new ServiceCall(call);
        call.enqueue(new ServiceResponseCallback<Void>(serviceCallback) {
            @Override
            public void onResponse(Call<ResponseBody> call, Response<ResponseBody> response) {
                try {
                    serviceCallback.success(addPetUsingByteArrayDelegate(response));
                } catch (ServiceException | IOException exception) {
                    serviceCallback.failure(exception);
                }
            }
        });
        return serviceCall;
    }

    /**
     * Fake endpoint to test byte array in body parameter for adding a new pet to the store.
     *
     * @param body Pet object in the form of byte array
     * @throws ServiceException exception thrown from REST call
     * @throws IOException exception thrown from serialization/deserialization
     * @return the {@link ServiceResponse} object if successful.
     */
    public ServiceResponse<Void> addPetUsingByteArray(String body) throws ServiceException, IOException {
        Call<ResponseBody> call = service.addPetUsingByteArray(body);
        return addPetUsingByteArrayDelegate(call.execute());
    }

    /**
     * Fake endpoint to test byte array in body parameter for adding a new pet to the store.
     *
     * @param body Pet object in the form of byte array
     * @param serviceCallback the async ServiceCallback to handle successful and failed responses.
     * @throws IllegalArgumentException thrown if callback is null
     * @return the {@link Call} object
     */
    public ServiceCall addPetUsingByteArrayAsync(String body, final ServiceCallback<Void> serviceCallback) throws IllegalArgumentException {
        if (serviceCallback == null) {
            throw new IllegalArgumentException("ServiceCallback is required for async calls.");
        }
        Call<ResponseBody> call = service.addPetUsingByteArray(body);
        final ServiceCall serviceCall = new ServiceCall(call);
        call.enqueue(new ServiceResponseCallback<Void>(serviceCallback) {
            @Override
            public void onResponse(Call<ResponseBody> call, Response<ResponseBody> response) {
                try {
                    serviceCallback.success(addPetUsingByteArrayDelegate(response));
                } catch (ServiceException | IOException exception) {
                    serviceCallback.failure(exception);
                }
            }
        });
        return serviceCall;
    }

    private ServiceResponse<Void> addPetUsingByteArrayDelegate(Response<ResponseBody> response) throws ServiceException, IOException {
        return new ServiceResponseBuilder<Void, ServiceException>(this.getMapperAdapter())
                .register(405, new TypeToken<Void>() { }.getType())
                .build(response);
    }

    /**
     * Add a new pet to the store.
     *
     * @throws ServiceException exception thrown from REST call
     * @throws IOException exception thrown from serialization/deserialization
     * @return the {@link ServiceResponse} object if successful.
     */
    public ServiceResponse<Void> addPet() throws ServiceException, IOException {
<<<<<<< HEAD
        final Pet body = null;
=======
        Pet body = null;
>>>>>>> cef40a47
        Call<ResponseBody> call = service.addPet(body);
        return addPetDelegate(call.execute());
    }

    /**
     * Add a new pet to the store.
     *
     * @param serviceCallback the async ServiceCallback to handle successful and failed responses.
     * @throws IllegalArgumentException thrown if callback is null
     * @return the {@link Call} object
     */
    public ServiceCall addPetAsync(final ServiceCallback<Void> serviceCallback) throws IllegalArgumentException {
        if (serviceCallback == null) {
            throw new IllegalArgumentException("ServiceCallback is required for async calls.");
        }
        final Pet body = null;
        Call<ResponseBody> call = service.addPet(body);
        final ServiceCall serviceCall = new ServiceCall(call);
        call.enqueue(new ServiceResponseCallback<Void>(serviceCallback) {
            @Override
            public void onResponse(Call<ResponseBody> call, Response<ResponseBody> response) {
                try {
                    serviceCallback.success(addPetDelegate(response));
                } catch (ServiceException | IOException exception) {
                    serviceCallback.failure(exception);
                }
            }
        });
        return serviceCall;
    }

    /**
     * Add a new pet to the store.
     *
     * @param body Pet object that needs to be added to the store
     * @throws ServiceException exception thrown from REST call
     * @throws IOException exception thrown from serialization/deserialization
     * @return the {@link ServiceResponse} object if successful.
     */
    public ServiceResponse<Void> addPet(Pet body) throws ServiceException, IOException {
        Validator.validate(body);
        Call<ResponseBody> call = service.addPet(body);
        return addPetDelegate(call.execute());
    }

    /**
     * Add a new pet to the store.
     *
     * @param body Pet object that needs to be added to the store
     * @param serviceCallback the async ServiceCallback to handle successful and failed responses.
     * @throws IllegalArgumentException thrown if callback is null
     * @return the {@link Call} object
     */
    public ServiceCall addPetAsync(Pet body, final ServiceCallback<Void> serviceCallback) throws IllegalArgumentException {
        if (serviceCallback == null) {
            throw new IllegalArgumentException("ServiceCallback is required for async calls.");
        }
        Validator.validate(body, serviceCallback);
        Call<ResponseBody> call = service.addPet(body);
        final ServiceCall serviceCall = new ServiceCall(call);
        call.enqueue(new ServiceResponseCallback<Void>(serviceCallback) {
            @Override
            public void onResponse(Call<ResponseBody> call, Response<ResponseBody> response) {
                try {
                    serviceCallback.success(addPetDelegate(response));
                } catch (ServiceException | IOException exception) {
                    serviceCallback.failure(exception);
                }
            }
        });
        return serviceCall;
    }

    private ServiceResponse<Void> addPetDelegate(Response<ResponseBody> response) throws ServiceException, IOException {
        return new ServiceResponseBuilder<Void, ServiceException>(this.getMapperAdapter())
                .register(405, new TypeToken<Void>() { }.getType())
                .build(response);
    }

    /**
     * Update an existing pet.
     *
     * @throws ServiceException exception thrown from REST call
     * @throws IOException exception thrown from serialization/deserialization
     * @return the {@link ServiceResponse} object if successful.
     */
    public ServiceResponse<Void> updatePet() throws ServiceException, IOException {
<<<<<<< HEAD
        final Pet body = null;
=======
        Pet body = null;
>>>>>>> cef40a47
        Call<ResponseBody> call = service.updatePet(body);
        return updatePetDelegate(call.execute());
    }

    /**
     * Update an existing pet.
     *
     * @param serviceCallback the async ServiceCallback to handle successful and failed responses.
     * @throws IllegalArgumentException thrown if callback is null
     * @return the {@link Call} object
     */
    public ServiceCall updatePetAsync(final ServiceCallback<Void> serviceCallback) throws IllegalArgumentException {
        if (serviceCallback == null) {
            throw new IllegalArgumentException("ServiceCallback is required for async calls.");
        }
        final Pet body = null;
        Call<ResponseBody> call = service.updatePet(body);
        final ServiceCall serviceCall = new ServiceCall(call);
        call.enqueue(new ServiceResponseCallback<Void>(serviceCallback) {
            @Override
            public void onResponse(Call<ResponseBody> call, Response<ResponseBody> response) {
                try {
                    serviceCallback.success(updatePetDelegate(response));
                } catch (ServiceException | IOException exception) {
                    serviceCallback.failure(exception);
                }
            }
        });
        return serviceCall;
    }

    /**
     * Update an existing pet.
     *
     * @param body Pet object that needs to be added to the store
     * @throws ServiceException exception thrown from REST call
     * @throws IOException exception thrown from serialization/deserialization
     * @return the {@link ServiceResponse} object if successful.
     */
    public ServiceResponse<Void> updatePet(Pet body) throws ServiceException, IOException {
        Validator.validate(body);
        Call<ResponseBody> call = service.updatePet(body);
        return updatePetDelegate(call.execute());
    }

    /**
     * Update an existing pet.
     *
     * @param body Pet object that needs to be added to the store
     * @param serviceCallback the async ServiceCallback to handle successful and failed responses.
     * @throws IllegalArgumentException thrown if callback is null
     * @return the {@link Call} object
     */
    public ServiceCall updatePetAsync(Pet body, final ServiceCallback<Void> serviceCallback) throws IllegalArgumentException {
        if (serviceCallback == null) {
            throw new IllegalArgumentException("ServiceCallback is required for async calls.");
        }
        Validator.validate(body, serviceCallback);
        Call<ResponseBody> call = service.updatePet(body);
        final ServiceCall serviceCall = new ServiceCall(call);
        call.enqueue(new ServiceResponseCallback<Void>(serviceCallback) {
            @Override
            public void onResponse(Call<ResponseBody> call, Response<ResponseBody> response) {
                try {
                    serviceCallback.success(updatePetDelegate(response));
                } catch (ServiceException | IOException exception) {
                    serviceCallback.failure(exception);
                }
            }
        });
        return serviceCall;
    }

    private ServiceResponse<Void> updatePetDelegate(Response<ResponseBody> response) throws ServiceException, IOException {
        return new ServiceResponseBuilder<Void, ServiceException>(this.getMapperAdapter())
                .register(405, new TypeToken<Void>() { }.getType())
                .register(404, new TypeToken<Void>() { }.getType())
                .register(400, new TypeToken<Void>() { }.getType())
                .build(response);
    }

    /**
     * Finds Pets by status.
     * Multiple status values can be provided with comma seperated strings.
     *
     * @throws ServiceException exception thrown from REST call
     * @throws IOException exception thrown from serialization/deserialization
     * @return the List&lt;Pet&gt; object wrapped in {@link ServiceResponse} if successful.
     */
    public ServiceResponse<List<Pet>> findPetsByStatus() throws ServiceException, IOException {
<<<<<<< HEAD
        final List<String> status = null;
=======
        List<String> status = null;
>>>>>>> cef40a47
        Call<ResponseBody> call = service.findPetsByStatus(this.getMapperAdapter().serializeList(status, CollectionFormat.CSV));
        return findPetsByStatusDelegate(call.execute());
    }

    /**
     * Finds Pets by status.
     * Multiple status values can be provided with comma seperated strings.
     *
     * @param serviceCallback the async ServiceCallback to handle successful and failed responses.
     * @throws IllegalArgumentException thrown if callback is null
     * @return the {@link Call} object
     */
    public ServiceCall findPetsByStatusAsync(final ServiceCallback<List<Pet>> serviceCallback) throws IllegalArgumentException {
        if (serviceCallback == null) {
            throw new IllegalArgumentException("ServiceCallback is required for async calls.");
        }
        final List<String> status = null;
        Call<ResponseBody> call = service.findPetsByStatus(this.getMapperAdapter().serializeList(status, CollectionFormat.CSV));
        final ServiceCall serviceCall = new ServiceCall(call);
        call.enqueue(new ServiceResponseCallback<List<Pet>>(serviceCallback) {
            @Override
            public void onResponse(Call<ResponseBody> call, Response<ResponseBody> response) {
                try {
                    serviceCallback.success(findPetsByStatusDelegate(response));
                } catch (ServiceException | IOException exception) {
                    serviceCallback.failure(exception);
                }
            }
        });
        return serviceCall;
    }

    /**
     * Finds Pets by status.
     * Multiple status values can be provided with comma seperated strings.
     *
     * @param status Status values that need to be considered for filter
     * @throws ServiceException exception thrown from REST call
     * @throws IOException exception thrown from serialization/deserialization
     * @return the List&lt;Pet&gt; object wrapped in {@link ServiceResponse} if successful.
     */
    public ServiceResponse<List<Pet>> findPetsByStatus(List<String> status) throws ServiceException, IOException {
        Validator.validate(status);
        Call<ResponseBody> call = service.findPetsByStatus(this.getMapperAdapter().serializeList(status, CollectionFormat.CSV));
        return findPetsByStatusDelegate(call.execute());
    }

    /**
     * Finds Pets by status.
     * Multiple status values can be provided with comma seperated strings.
     *
     * @param status Status values that need to be considered for filter
     * @param serviceCallback the async ServiceCallback to handle successful and failed responses.
     * @throws IllegalArgumentException thrown if callback is null
     * @return the {@link Call} object
     */
    public ServiceCall findPetsByStatusAsync(List<String> status, final ServiceCallback<List<Pet>> serviceCallback) throws IllegalArgumentException {
        if (serviceCallback == null) {
            throw new IllegalArgumentException("ServiceCallback is required for async calls.");
        }
        Validator.validate(status, serviceCallback);
        Call<ResponseBody> call = service.findPetsByStatus(this.getMapperAdapter().serializeList(status, CollectionFormat.CSV));
        final ServiceCall serviceCall = new ServiceCall(call);
        call.enqueue(new ServiceResponseCallback<List<Pet>>(serviceCallback) {
            @Override
            public void onResponse(Call<ResponseBody> call, Response<ResponseBody> response) {
                try {
                    serviceCallback.success(findPetsByStatusDelegate(response));
                } catch (ServiceException | IOException exception) {
                    serviceCallback.failure(exception);
                }
            }
        });
        return serviceCall;
    }

    private ServiceResponse<List<Pet>> findPetsByStatusDelegate(Response<ResponseBody> response) throws ServiceException, IOException {
        return new ServiceResponseBuilder<List<Pet>, ServiceException>(this.getMapperAdapter())
                .register(200, new TypeToken<List<Pet>>() { }.getType())
                .register(400, new TypeToken<Void>() { }.getType())
                .build(response);
    }

    /**
     * Finds Pets by tags.
     * Muliple tags can be provided with comma seperated strings. Use tag1, tag2, tag3 for testing.
     *
     * @throws ServiceException exception thrown from REST call
     * @throws IOException exception thrown from serialization/deserialization
     * @return the List&lt;Pet&gt; object wrapped in {@link ServiceResponse} if successful.
     */
    public ServiceResponse<List<Pet>> findPetsByTags() throws ServiceException, IOException {
<<<<<<< HEAD
        final List<String> tags = null;
=======
        List<String> tags = null;
>>>>>>> cef40a47
        Call<ResponseBody> call = service.findPetsByTags(this.getMapperAdapter().serializeList(tags, CollectionFormat.CSV));
        return findPetsByTagsDelegate(call.execute());
    }

    /**
     * Finds Pets by tags.
     * Muliple tags can be provided with comma seperated strings. Use tag1, tag2, tag3 for testing.
     *
     * @param serviceCallback the async ServiceCallback to handle successful and failed responses.
     * @throws IllegalArgumentException thrown if callback is null
     * @return the {@link Call} object
     */
    public ServiceCall findPetsByTagsAsync(final ServiceCallback<List<Pet>> serviceCallback) throws IllegalArgumentException {
        if (serviceCallback == null) {
            throw new IllegalArgumentException("ServiceCallback is required for async calls.");
        }
        final List<String> tags = null;
        Call<ResponseBody> call = service.findPetsByTags(this.getMapperAdapter().serializeList(tags, CollectionFormat.CSV));
        final ServiceCall serviceCall = new ServiceCall(call);
        call.enqueue(new ServiceResponseCallback<List<Pet>>(serviceCallback) {
            @Override
            public void onResponse(Call<ResponseBody> call, Response<ResponseBody> response) {
                try {
                    serviceCallback.success(findPetsByTagsDelegate(response));
                } catch (ServiceException | IOException exception) {
                    serviceCallback.failure(exception);
                }
            }
        });
        return serviceCall;
    }

    /**
     * Finds Pets by tags.
     * Muliple tags can be provided with comma seperated strings. Use tag1, tag2, tag3 for testing.
     *
     * @param tags Tags to filter by
     * @throws ServiceException exception thrown from REST call
     * @throws IOException exception thrown from serialization/deserialization
     * @return the List&lt;Pet&gt; object wrapped in {@link ServiceResponse} if successful.
     */
    public ServiceResponse<List<Pet>> findPetsByTags(List<String> tags) throws ServiceException, IOException {
        Validator.validate(tags);
        Call<ResponseBody> call = service.findPetsByTags(this.getMapperAdapter().serializeList(tags, CollectionFormat.CSV));
        return findPetsByTagsDelegate(call.execute());
    }

    /**
     * Finds Pets by tags.
     * Muliple tags can be provided with comma seperated strings. Use tag1, tag2, tag3 for testing.
     *
     * @param tags Tags to filter by
     * @param serviceCallback the async ServiceCallback to handle successful and failed responses.
     * @throws IllegalArgumentException thrown if callback is null
     * @return the {@link Call} object
     */
    public ServiceCall findPetsByTagsAsync(List<String> tags, final ServiceCallback<List<Pet>> serviceCallback) throws IllegalArgumentException {
        if (serviceCallback == null) {
            throw new IllegalArgumentException("ServiceCallback is required for async calls.");
        }
        Validator.validate(tags, serviceCallback);
        Call<ResponseBody> call = service.findPetsByTags(this.getMapperAdapter().serializeList(tags, CollectionFormat.CSV));
        final ServiceCall serviceCall = new ServiceCall(call);
        call.enqueue(new ServiceResponseCallback<List<Pet>>(serviceCallback) {
            @Override
            public void onResponse(Call<ResponseBody> call, Response<ResponseBody> response) {
                try {
                    serviceCallback.success(findPetsByTagsDelegate(response));
                } catch (ServiceException | IOException exception) {
                    serviceCallback.failure(exception);
                }
            }
        });
        return serviceCall;
    }

    private ServiceResponse<List<Pet>> findPetsByTagsDelegate(Response<ResponseBody> response) throws ServiceException, IOException {
        return new ServiceResponseBuilder<List<Pet>, ServiceException>(this.getMapperAdapter())
                .register(200, new TypeToken<List<Pet>>() { }.getType())
                .register(400, new TypeToken<Void>() { }.getType())
                .build(response);
    }

    /**
     * Fake endpoint to test byte array return by 'Find pet by ID'.
     * Returns a pet when ID &lt; 10.  ID &gt; 10 or nonintegers will simulate API error conditions.
     *
     * @param petId ID of pet that needs to be fetched
     * @throws ServiceException exception thrown from REST call
     * @throws IOException exception thrown from serialization/deserialization
     * @return the String object wrapped in {@link ServiceResponse} if successful.
     */
    public ServiceResponse<String> findPetsWithByteArray(long petId) throws ServiceException, IOException {
        Call<ResponseBody> call = service.findPetsWithByteArray(petId);
        return findPetsWithByteArrayDelegate(call.execute());
    }

    /**
     * Fake endpoint to test byte array return by 'Find pet by ID'.
     * Returns a pet when ID &lt; 10.  ID &gt; 10 or nonintegers will simulate API error conditions.
     *
     * @param petId ID of pet that needs to be fetched
     * @param serviceCallback the async ServiceCallback to handle successful and failed responses.
     * @throws IllegalArgumentException thrown if callback is null
     * @return the {@link Call} object
     */
    public ServiceCall findPetsWithByteArrayAsync(long petId, final ServiceCallback<String> serviceCallback) throws IllegalArgumentException {
        if (serviceCallback == null) {
            throw new IllegalArgumentException("ServiceCallback is required for async calls.");
        }
        Call<ResponseBody> call = service.findPetsWithByteArray(petId);
        final ServiceCall serviceCall = new ServiceCall(call);
        call.enqueue(new ServiceResponseCallback<String>(serviceCallback) {
            @Override
            public void onResponse(Call<ResponseBody> call, Response<ResponseBody> response) {
                try {
                    serviceCallback.success(findPetsWithByteArrayDelegate(response));
                } catch (ServiceException | IOException exception) {
                    serviceCallback.failure(exception);
                }
            }
        });
        return serviceCall;
    }

    private ServiceResponse<String> findPetsWithByteArrayDelegate(Response<ResponseBody> response) throws ServiceException, IOException {
        return new ServiceResponseBuilder<String, ServiceException>(this.getMapperAdapter())
                .register(404, new TypeToken<Void>() { }.getType())
                .register(200, new TypeToken<String>() { }.getType())
                .register(400, new TypeToken<Void>() { }.getType())
                .build(response);
    }

    /**
     * Find pet by ID.
     * Returns a pet when ID &lt; 10.  ID &gt; 10 or nonintegers will simulate API error conditions.
     *
     * @param petId ID of pet that needs to be fetched
     * @throws ServiceException exception thrown from REST call
     * @throws IOException exception thrown from serialization/deserialization
     * @return the Pet object wrapped in {@link ServiceResponse} if successful.
     */
    public ServiceResponse<Pet> getPetById(long petId) throws ServiceException, IOException {
        Call<ResponseBody> call = service.getPetById(petId);
        return getPetByIdDelegate(call.execute());
    }

    /**
     * Find pet by ID.
     * Returns a pet when ID &lt; 10.  ID &gt; 10 or nonintegers will simulate API error conditions.
     *
     * @param petId ID of pet that needs to be fetched
     * @param serviceCallback the async ServiceCallback to handle successful and failed responses.
     * @throws IllegalArgumentException thrown if callback is null
     * @return the {@link Call} object
     */
    public ServiceCall getPetByIdAsync(long petId, final ServiceCallback<Pet> serviceCallback) throws IllegalArgumentException {
        if (serviceCallback == null) {
            throw new IllegalArgumentException("ServiceCallback is required for async calls.");
        }
        Call<ResponseBody> call = service.getPetById(petId);
        final ServiceCall serviceCall = new ServiceCall(call);
        call.enqueue(new ServiceResponseCallback<Pet>(serviceCallback) {
            @Override
            public void onResponse(Call<ResponseBody> call, Response<ResponseBody> response) {
                try {
                    serviceCallback.success(getPetByIdDelegate(response));
                } catch (ServiceException | IOException exception) {
                    serviceCallback.failure(exception);
                }
            }
        });
        return serviceCall;
    }

    private ServiceResponse<Pet> getPetByIdDelegate(Response<ResponseBody> response) throws ServiceException, IOException {
        return new ServiceResponseBuilder<Pet, ServiceException>(this.getMapperAdapter())
                .register(404, new TypeToken<Void>() { }.getType())
                .register(200, new TypeToken<Pet>() { }.getType())
                .register(400, new TypeToken<Void>() { }.getType())
                .build(response);
    }

    /**
     * Updates a pet in the store with form data.
     *
     * @param petId ID of pet that needs to be updated
     * @throws ServiceException exception thrown from REST call
     * @throws IOException exception thrown from serialization/deserialization
     * @throws IllegalArgumentException exception thrown from invalid parameters
     * @return the {@link ServiceResponse} object if successful.
     */
    public ServiceResponse<Void> updatePetWithForm(String petId) throws ServiceException, IOException, IllegalArgumentException {
        if (petId == null) {
            throw new IllegalArgumentException("Parameter petId is required and cannot be null.");
        }
<<<<<<< HEAD
        final String name = null;
        final String status = null;
=======
        String name = null;
        String status = null;
>>>>>>> cef40a47
        Call<ResponseBody> call = service.updatePetWithForm(petId, name, status);
        return updatePetWithFormDelegate(call.execute());
    }

    /**
     * Updates a pet in the store with form data.
     *
     * @param petId ID of pet that needs to be updated
     * @param serviceCallback the async ServiceCallback to handle successful and failed responses.
     * @throws IllegalArgumentException thrown if callback is null
     * @return the {@link Call} object
     */
    public ServiceCall updatePetWithFormAsync(String petId, final ServiceCallback<Void> serviceCallback) throws IllegalArgumentException {
        if (serviceCallback == null) {
            throw new IllegalArgumentException("ServiceCallback is required for async calls.");
        }
        if (petId == null) {
            serviceCallback.failure(new IllegalArgumentException("Parameter petId is required and cannot be null."));
            return null;
        }
        final String name = null;
        final String status = null;
        Call<ResponseBody> call = service.updatePetWithForm(petId, name, status);
        final ServiceCall serviceCall = new ServiceCall(call);
        call.enqueue(new ServiceResponseCallback<Void>(serviceCallback) {
            @Override
            public void onResponse(Call<ResponseBody> call, Response<ResponseBody> response) {
                try {
                    serviceCallback.success(updatePetWithFormDelegate(response));
                } catch (ServiceException | IOException exception) {
                    serviceCallback.failure(exception);
                }
            }
        });
        return serviceCall;
    }

    /**
     * Updates a pet in the store with form data.
     *
     * @param petId ID of pet that needs to be updated
     * @param name Updated name of the pet
     * @param status Updated status of the pet
     * @throws ServiceException exception thrown from REST call
     * @throws IOException exception thrown from serialization/deserialization
     * @throws IllegalArgumentException exception thrown from invalid parameters
     * @return the {@link ServiceResponse} object if successful.
     */
    public ServiceResponse<Void> updatePetWithForm(String petId, String name, String status) throws ServiceException, IOException, IllegalArgumentException {
        if (petId == null) {
            throw new IllegalArgumentException("Parameter petId is required and cannot be null.");
        }
        Call<ResponseBody> call = service.updatePetWithForm(petId, name, status);
        return updatePetWithFormDelegate(call.execute());
    }

    /**
     * Updates a pet in the store with form data.
     *
     * @param petId ID of pet that needs to be updated
     * @param name Updated name of the pet
     * @param status Updated status of the pet
     * @param serviceCallback the async ServiceCallback to handle successful and failed responses.
     * @throws IllegalArgumentException thrown if callback is null
     * @return the {@link Call} object
     */
    public ServiceCall updatePetWithFormAsync(String petId, String name, String status, final ServiceCallback<Void> serviceCallback) throws IllegalArgumentException {
        if (serviceCallback == null) {
            throw new IllegalArgumentException("ServiceCallback is required for async calls.");
        }
        if (petId == null) {
            serviceCallback.failure(new IllegalArgumentException("Parameter petId is required and cannot be null."));
            return null;
        }
        Call<ResponseBody> call = service.updatePetWithForm(petId, name, status);
        final ServiceCall serviceCall = new ServiceCall(call);
        call.enqueue(new ServiceResponseCallback<Void>(serviceCallback) {
            @Override
            public void onResponse(Call<ResponseBody> call, Response<ResponseBody> response) {
                try {
                    serviceCallback.success(updatePetWithFormDelegate(response));
                } catch (ServiceException | IOException exception) {
                    serviceCallback.failure(exception);
                }
            }
        });
        return serviceCall;
    }

    private ServiceResponse<Void> updatePetWithFormDelegate(Response<ResponseBody> response) throws ServiceException, IOException, IllegalArgumentException {
        return new ServiceResponseBuilder<Void, ServiceException>(this.getMapperAdapter())
                .register(405, new TypeToken<Void>() { }.getType())
                .build(response);
    }

    /**
     * Deletes a pet.
     *
     * @param petId Pet id to delete
     * @throws ServiceException exception thrown from REST call
     * @throws IOException exception thrown from serialization/deserialization
     * @return the {@link ServiceResponse} object if successful.
     */
    public ServiceResponse<Void> deletePet(long petId) throws ServiceException, IOException {
        String apiKey = null;
        Call<ResponseBody> call = service.deletePet(petId, apiKey);
        return deletePetDelegate(call.execute());
    }

    /**
     * Deletes a pet.
     *
     * @param petId Pet id to delete
     * @param serviceCallback the async ServiceCallback to handle successful and failed responses.
     * @throws IllegalArgumentException thrown if callback is null
     * @return the {@link Call} object
     */
    public ServiceCall deletePetAsync(long petId, final ServiceCallback<Void> serviceCallback) throws IllegalArgumentException {
        if (serviceCallback == null) {
            throw new IllegalArgumentException("ServiceCallback is required for async calls.");
        }
        final String apiKey = null;
        Call<ResponseBody> call = service.deletePet(petId, apiKey);
        final ServiceCall serviceCall = new ServiceCall(call);
        call.enqueue(new ServiceResponseCallback<Void>(serviceCallback) {
            @Override
            public void onResponse(Call<ResponseBody> call, Response<ResponseBody> response) {
                try {
                    serviceCallback.success(deletePetDelegate(response));
                } catch (ServiceException | IOException exception) {
                    serviceCallback.failure(exception);
                }
            }
        });
        return serviceCall;
    }

    /**
     * Deletes a pet.
     *
     * @param petId Pet id to delete
     * @param apiKey 
     * @throws ServiceException exception thrown from REST call
     * @throws IOException exception thrown from serialization/deserialization
     * @return the {@link ServiceResponse} object if successful.
     */
    public ServiceResponse<Void> deletePet(long petId, String apiKey) throws ServiceException, IOException {
        Call<ResponseBody> call = service.deletePet(petId, apiKey);
        return deletePetDelegate(call.execute());
    }

    /**
     * Deletes a pet.
     *
     * @param petId Pet id to delete
     * @param apiKey 
     * @param serviceCallback the async ServiceCallback to handle successful and failed responses.
     * @throws IllegalArgumentException thrown if callback is null
     * @return the {@link Call} object
     */
    public ServiceCall deletePetAsync(long petId, String apiKey, final ServiceCallback<Void> serviceCallback) throws IllegalArgumentException {
        if (serviceCallback == null) {
            throw new IllegalArgumentException("ServiceCallback is required for async calls.");
        }
        Call<ResponseBody> call = service.deletePet(petId, apiKey);
        final ServiceCall serviceCall = new ServiceCall(call);
        call.enqueue(new ServiceResponseCallback<Void>(serviceCallback) {
            @Override
            public void onResponse(Call<ResponseBody> call, Response<ResponseBody> response) {
                try {
                    serviceCallback.success(deletePetDelegate(response));
                } catch (ServiceException | IOException exception) {
                    serviceCallback.failure(exception);
                }
            }
        });
        return serviceCall;
    }

    private ServiceResponse<Void> deletePetDelegate(Response<ResponseBody> response) throws ServiceException, IOException {
        return new ServiceResponseBuilder<Void, ServiceException>(this.getMapperAdapter())
                .register(400, new TypeToken<Void>() { }.getType())
                .build(response);
    }

    /**
<<<<<<< HEAD
     * Deletes a pet.
     *
     * @param petId Pet id to delete
     * @throws ServiceException exception thrown from REST call
     * @throws IOException exception thrown from serialization/deserialization
     * @return the {@link ServiceResponse} object if successful.
     */
    public ServiceResponse<Void> deletePet(long petId) throws ServiceException, IOException {
        final String apiKey = null;
        Call<ResponseBody> call = service.deletePet(petId, apiKey);
        return deletePetDelegate(call.execute());
    }

    /**
     * Deletes a pet.
     *
     * @param petId Pet id to delete
     * @param serviceCallback the async ServiceCallback to handle successful and failed responses.
     * @throws IllegalArgumentException thrown if callback is null
     * @return the {@link Call} object
     */
    public ServiceCall deletePetAsync(long petId, final ServiceCallback<Void> serviceCallback) throws IllegalArgumentException {
        if (serviceCallback == null) {
            throw new IllegalArgumentException("ServiceCallback is required for async calls.");
        }
        final String apiKey = null;
        Call<ResponseBody> call = service.deletePet(petId, apiKey);
        final ServiceCall serviceCall = new ServiceCall(call);
        call.enqueue(new ServiceResponseCallback<Void>(serviceCallback) {
            @Override
            public void onResponse(Call<ResponseBody> call, Response<ResponseBody> response) {
                try {
                    serviceCallback.success(deletePetDelegate(response));
                } catch (ServiceException | IOException exception) {
                    serviceCallback.failure(exception);
                }
            }
        });
        return serviceCall;
    }

    /**
     * Deletes a pet.
     *
     * @param petId Pet id to delete
     * @param apiKey 
     * @throws ServiceException exception thrown from REST call
     * @throws IOException exception thrown from serialization/deserialization
     * @return the {@link ServiceResponse} object if successful.
     */
    public ServiceResponse<Void> deletePet(long petId, String apiKey) throws ServiceException, IOException {
        Call<ResponseBody> call = service.deletePet(petId, apiKey);
        return deletePetDelegate(call.execute());
    }

    /**
     * Deletes a pet.
     *
     * @param petId Pet id to delete
     * @param apiKey 
     * @param serviceCallback the async ServiceCallback to handle successful and failed responses.
     * @throws IllegalArgumentException thrown if callback is null
     * @return the {@link Call} object
     */
    public ServiceCall deletePetAsync(long petId, String apiKey, final ServiceCallback<Void> serviceCallback) throws IllegalArgumentException {
        if (serviceCallback == null) {
            throw new IllegalArgumentException("ServiceCallback is required for async calls.");
        }
        Call<ResponseBody> call = service.deletePet(petId, apiKey);
        final ServiceCall serviceCall = new ServiceCall(call);
        call.enqueue(new ServiceResponseCallback<Void>(serviceCallback) {
            @Override
            public void onResponse(Call<ResponseBody> call, Response<ResponseBody> response) {
                try {
                    serviceCallback.success(deletePetDelegate(response));
                } catch (ServiceException | IOException exception) {
                    serviceCallback.failure(exception);
                }
            }
        });
        return serviceCall;
    }

    private ServiceResponse<Void> deletePetDelegate(Response<ResponseBody> response) throws ServiceException, IOException {
        return new ServiceResponseBuilder<Void, ServiceException>(this.getMapperAdapter())
                .register(400, new TypeToken<Void>() { }.getType())
                .build(response);
    }

    /**
=======
>>>>>>> cef40a47
     * uploads an image.
     *
     * @param petId ID of pet to update
     * @throws ServiceException exception thrown from REST call
     * @throws IOException exception thrown from serialization/deserialization
     * @return the {@link ServiceResponse} object if successful.
     */
    public ServiceResponse<Void> uploadFile(long petId) throws ServiceException, IOException {
<<<<<<< HEAD
        final String additionalMetadata = null;
        final InputStream file = null;
        Call<ResponseBody> call = service.uploadFile(petId, additionalMetadata, file);
=======
        String additionalMetadata = null;
        InputStream file = null;
        Call<ResponseBody> call = service.uploadFile(petId, additionalMetadata, RequestBody.create(MediaType.parse("multipart/form-data"), file));
>>>>>>> cef40a47
        return uploadFileDelegate(call.execute());
    }

    /**
     * uploads an image.
     *
     * @param petId ID of pet to update
     * @param serviceCallback the async ServiceCallback to handle successful and failed responses.
     * @throws IllegalArgumentException thrown if callback is null
     * @return the {@link Call} object
     */
    public ServiceCall uploadFileAsync(long petId, final ServiceCallback<Void> serviceCallback) throws IllegalArgumentException {
        if (serviceCallback == null) {
            throw new IllegalArgumentException("ServiceCallback is required for async calls.");
        }
        final String additionalMetadata = null;
        final InputStream file = null;
<<<<<<< HEAD
        Call<ResponseBody> call = service.uploadFile(petId, additionalMetadata, file);
=======
        Call<ResponseBody> call = service.uploadFile(petId, additionalMetadata, RequestBody.create(MediaType.parse("multipart/form-data"), file));
>>>>>>> cef40a47
        final ServiceCall serviceCall = new ServiceCall(call);
        call.enqueue(new ServiceResponseCallback<Void>(serviceCallback) {
            @Override
            public void onResponse(Call<ResponseBody> call, Response<ResponseBody> response) {
                try {
                    serviceCallback.success(uploadFileDelegate(response));
                } catch (ServiceException | IOException exception) {
                    serviceCallback.failure(exception);
                }
            }
        });
        return serviceCall;
    }

    /**
     * uploads an image.
     *
     * @param petId ID of pet to update
     * @param additionalMetadata Additional data to pass to server
     * @param file file to upload
     * @throws ServiceException exception thrown from REST call
     * @throws IOException exception thrown from serialization/deserialization
     * @return the {@link ServiceResponse} object if successful.
     */
    public ServiceResponse<Void> uploadFile(long petId, String additionalMetadata, byte[] file) throws ServiceException, IOException {
        Call<ResponseBody> call = service.uploadFile(petId, additionalMetadata, RequestBody.create(MediaType.parse("multipart/form-data"), file));
        return uploadFileDelegate(call.execute());
    }

    /**
     * uploads an image.
     *
     * @param petId ID of pet to update
     * @param additionalMetadata Additional data to pass to server
     * @param file file to upload
     * @param serviceCallback the async ServiceCallback to handle successful and failed responses.
     * @throws IllegalArgumentException thrown if callback is null
     * @return the {@link Call} object
     */
    public ServiceCall uploadFileAsync(long petId, String additionalMetadata, byte[] file, final ServiceCallback<Void> serviceCallback) throws IllegalArgumentException {
        if (serviceCallback == null) {
            throw new IllegalArgumentException("ServiceCallback is required for async calls.");
        }
        Call<ResponseBody> call = service.uploadFile(petId, additionalMetadata, RequestBody.create(MediaType.parse("multipart/form-data"), file));
        final ServiceCall serviceCall = new ServiceCall(call);
        call.enqueue(new ServiceResponseCallback<Void>(serviceCallback) {
            @Override
            public void onResponse(Call<ResponseBody> call, Response<ResponseBody> response) {
                try {
                    serviceCallback.success(uploadFileDelegate(response));
                } catch (ServiceException | IOException exception) {
                    serviceCallback.failure(exception);
                }
            }
        });
        return serviceCall;
    }

    private ServiceResponse<Void> uploadFileDelegate(Response<ResponseBody> response) throws ServiceException, IOException {
        return new ServiceResponseBuilder<Void, ServiceException>(this.getMapperAdapter())
                .build(response);
    }

    /**
     * Returns pet inventories by status.
     * Returns a map of status codes to quantities.
     *
     * @throws ServiceException exception thrown from REST call
     * @throws IOException exception thrown from serialization/deserialization
     * @return the Map&lt;String, Integer&gt; object wrapped in {@link ServiceResponse} if successful.
     */
    public ServiceResponse<Map<String, Integer>> getInventory() throws ServiceException, IOException {
        Call<ResponseBody> call = service.getInventory();
        return getInventoryDelegate(call.execute());
    }

    /**
     * Returns pet inventories by status.
     * Returns a map of status codes to quantities.
     *
     * @param serviceCallback the async ServiceCallback to handle successful and failed responses.
     * @throws IllegalArgumentException thrown if callback is null
     * @return the {@link Call} object
     */
    public ServiceCall getInventoryAsync(final ServiceCallback<Map<String, Integer>> serviceCallback) throws IllegalArgumentException {
        if (serviceCallback == null) {
            throw new IllegalArgumentException("ServiceCallback is required for async calls.");
        }
        Call<ResponseBody> call = service.getInventory();
        final ServiceCall serviceCall = new ServiceCall(call);
        call.enqueue(new ServiceResponseCallback<Map<String, Integer>>(serviceCallback) {
            @Override
            public void onResponse(Call<ResponseBody> call, Response<ResponseBody> response) {
                try {
                    serviceCallback.success(getInventoryDelegate(response));
                } catch (ServiceException | IOException exception) {
                    serviceCallback.failure(exception);
                }
            }
        });
        return serviceCall;
    }

    private ServiceResponse<Map<String, Integer>> getInventoryDelegate(Response<ResponseBody> response) throws ServiceException, IOException {
        return new ServiceResponseBuilder<Map<String, Integer>, ServiceException>(this.getMapperAdapter())
                .register(200, new TypeToken<Map<String, Integer>>() { }.getType())
                .build(response);
    }

    /**
     * Place an order for a pet.
     *
     * @throws ServiceException exception thrown from REST call
     * @throws IOException exception thrown from serialization/deserialization
     * @return the Order object wrapped in {@link ServiceResponse} if successful.
     */
    public ServiceResponse<Order> placeOrder() throws ServiceException, IOException {
<<<<<<< HEAD
        final Order body = null;
=======
        Order body = null;
>>>>>>> cef40a47
        Call<ResponseBody> call = service.placeOrder(body);
        return placeOrderDelegate(call.execute());
    }

    /**
     * Place an order for a pet.
     *
     * @param serviceCallback the async ServiceCallback to handle successful and failed responses.
     * @throws IllegalArgumentException thrown if callback is null
     * @return the {@link Call} object
     */
    public ServiceCall placeOrderAsync(final ServiceCallback<Order> serviceCallback) throws IllegalArgumentException {
        if (serviceCallback == null) {
            throw new IllegalArgumentException("ServiceCallback is required for async calls.");
        }
        final Order body = null;
        Call<ResponseBody> call = service.placeOrder(body);
        final ServiceCall serviceCall = new ServiceCall(call);
        call.enqueue(new ServiceResponseCallback<Order>(serviceCallback) {
            @Override
            public void onResponse(Call<ResponseBody> call, Response<ResponseBody> response) {
                try {
                    serviceCallback.success(placeOrderDelegate(response));
                } catch (ServiceException | IOException exception) {
                    serviceCallback.failure(exception);
                }
            }
        });
        return serviceCall;
    }

    /**
     * Place an order for a pet.
     *
     * @param body order placed for purchasing the pet
     * @throws ServiceException exception thrown from REST call
     * @throws IOException exception thrown from serialization/deserialization
     * @return the Order object wrapped in {@link ServiceResponse} if successful.
     */
    public ServiceResponse<Order> placeOrder(Order body) throws ServiceException, IOException {
        Validator.validate(body);
        Call<ResponseBody> call = service.placeOrder(body);
        return placeOrderDelegate(call.execute());
    }

    /**
     * Place an order for a pet.
     *
     * @param body order placed for purchasing the pet
     * @param serviceCallback the async ServiceCallback to handle successful and failed responses.
     * @throws IllegalArgumentException thrown if callback is null
     * @return the {@link Call} object
     */
    public ServiceCall placeOrderAsync(Order body, final ServiceCallback<Order> serviceCallback) throws IllegalArgumentException {
        if (serviceCallback == null) {
            throw new IllegalArgumentException("ServiceCallback is required for async calls.");
        }
        Validator.validate(body, serviceCallback);
        Call<ResponseBody> call = service.placeOrder(body);
        final ServiceCall serviceCall = new ServiceCall(call);
        call.enqueue(new ServiceResponseCallback<Order>(serviceCallback) {
            @Override
            public void onResponse(Call<ResponseBody> call, Response<ResponseBody> response) {
                try {
                    serviceCallback.success(placeOrderDelegate(response));
                } catch (ServiceException | IOException exception) {
                    serviceCallback.failure(exception);
                }
            }
        });
        return serviceCall;
    }

    private ServiceResponse<Order> placeOrderDelegate(Response<ResponseBody> response) throws ServiceException, IOException {
        return new ServiceResponseBuilder<Order, ServiceException>(this.getMapperAdapter())
                .register(200, new TypeToken<Order>() { }.getType())
                .register(400, new TypeToken<Void>() { }.getType())
                .build(response);
    }

    /**
     * Find purchase order by ID.
     * For valid response try integer IDs with value &lt;= 5 or &gt; 10. Other values will generated exceptions.
     *
     * @param orderId ID of pet that needs to be fetched
     * @throws ServiceException exception thrown from REST call
     * @throws IOException exception thrown from serialization/deserialization
     * @throws IllegalArgumentException exception thrown from invalid parameters
     * @return the Order object wrapped in {@link ServiceResponse} if successful.
     */
    public ServiceResponse<Order> getOrderById(String orderId) throws ServiceException, IOException, IllegalArgumentException {
        if (orderId == null) {
            throw new IllegalArgumentException("Parameter orderId is required and cannot be null.");
        }
        Call<ResponseBody> call = service.getOrderById(orderId);
        return getOrderByIdDelegate(call.execute());
    }

    /**
     * Find purchase order by ID.
     * For valid response try integer IDs with value &lt;= 5 or &gt; 10. Other values will generated exceptions.
     *
     * @param orderId ID of pet that needs to be fetched
     * @param serviceCallback the async ServiceCallback to handle successful and failed responses.
     * @throws IllegalArgumentException thrown if callback is null
     * @return the {@link Call} object
     */
    public ServiceCall getOrderByIdAsync(String orderId, final ServiceCallback<Order> serviceCallback) throws IllegalArgumentException {
        if (serviceCallback == null) {
            throw new IllegalArgumentException("ServiceCallback is required for async calls.");
        }
        if (orderId == null) {
            serviceCallback.failure(new IllegalArgumentException("Parameter orderId is required and cannot be null."));
            return null;
        }
        Call<ResponseBody> call = service.getOrderById(orderId);
        final ServiceCall serviceCall = new ServiceCall(call);
        call.enqueue(new ServiceResponseCallback<Order>(serviceCallback) {
            @Override
            public void onResponse(Call<ResponseBody> call, Response<ResponseBody> response) {
                try {
                    serviceCallback.success(getOrderByIdDelegate(response));
                } catch (ServiceException | IOException exception) {
                    serviceCallback.failure(exception);
                }
            }
        });
        return serviceCall;
    }

    private ServiceResponse<Order> getOrderByIdDelegate(Response<ResponseBody> response) throws ServiceException, IOException, IllegalArgumentException {
        return new ServiceResponseBuilder<Order, ServiceException>(this.getMapperAdapter())
                .register(404, new TypeToken<Void>() { }.getType())
                .register(200, new TypeToken<Order>() { }.getType())
                .register(400, new TypeToken<Void>() { }.getType())
                .build(response);
    }

    /**
     * Delete purchase order by ID.
     * For valid response try integer IDs with value &lt; 1000. Anything above 1000 or nonintegers will generate API errors.
     *
     * @param orderId ID of the order that needs to be deleted
     * @throws ServiceException exception thrown from REST call
     * @throws IOException exception thrown from serialization/deserialization
     * @throws IllegalArgumentException exception thrown from invalid parameters
     * @return the {@link ServiceResponse} object if successful.
     */
    public ServiceResponse<Void> deleteOrder(String orderId) throws ServiceException, IOException, IllegalArgumentException {
        if (orderId == null) {
            throw new IllegalArgumentException("Parameter orderId is required and cannot be null.");
        }
        Call<ResponseBody> call = service.deleteOrder(orderId);
        return deleteOrderDelegate(call.execute());
    }

    /**
     * Delete purchase order by ID.
     * For valid response try integer IDs with value &lt; 1000. Anything above 1000 or nonintegers will generate API errors.
     *
     * @param orderId ID of the order that needs to be deleted
     * @param serviceCallback the async ServiceCallback to handle successful and failed responses.
     * @throws IllegalArgumentException thrown if callback is null
     * @return the {@link Call} object
     */
    public ServiceCall deleteOrderAsync(String orderId, final ServiceCallback<Void> serviceCallback) throws IllegalArgumentException {
        if (serviceCallback == null) {
            throw new IllegalArgumentException("ServiceCallback is required for async calls.");
        }
        if (orderId == null) {
            serviceCallback.failure(new IllegalArgumentException("Parameter orderId is required and cannot be null."));
            return null;
        }
        Call<ResponseBody> call = service.deleteOrder(orderId);
        final ServiceCall serviceCall = new ServiceCall(call);
        call.enqueue(new ServiceResponseCallback<Void>(serviceCallback) {
            @Override
            public void onResponse(Call<ResponseBody> call, Response<ResponseBody> response) {
                try {
                    serviceCallback.success(deleteOrderDelegate(response));
                } catch (ServiceException | IOException exception) {
                    serviceCallback.failure(exception);
                }
            }
        });
        return serviceCall;
    }

    private ServiceResponse<Void> deleteOrderDelegate(Response<ResponseBody> response) throws ServiceException, IOException, IllegalArgumentException {
        return new ServiceResponseBuilder<Void, ServiceException>(this.getMapperAdapter())
                .register(404, new TypeToken<Void>() { }.getType())
                .register(400, new TypeToken<Void>() { }.getType())
                .build(response);
    }

    /**
     * Create user.
     * This can only be done by the logged in user.
     *
     * @throws ServiceException exception thrown from REST call
     * @throws IOException exception thrown from serialization/deserialization
     * @return the {@link ServiceResponse} object if successful.
     */
    public ServiceResponse<Void> createUser() throws ServiceException, IOException {
<<<<<<< HEAD
        final User body = null;
=======
        User body = null;
>>>>>>> cef40a47
        Call<ResponseBody> call = service.createUser(body);
        return createUserDelegate(call.execute());
    }

    /**
     * Create user.
     * This can only be done by the logged in user.
     *
     * @param serviceCallback the async ServiceCallback to handle successful and failed responses.
     * @throws IllegalArgumentException thrown if callback is null
     * @return the {@link Call} object
     */
    public ServiceCall createUserAsync(final ServiceCallback<Void> serviceCallback) throws IllegalArgumentException {
        if (serviceCallback == null) {
            throw new IllegalArgumentException("ServiceCallback is required for async calls.");
        }
        final User body = null;
        Call<ResponseBody> call = service.createUser(body);
        final ServiceCall serviceCall = new ServiceCall(call);
        call.enqueue(new ServiceResponseCallback<Void>(serviceCallback) {
            @Override
            public void onResponse(Call<ResponseBody> call, Response<ResponseBody> response) {
                try {
                    serviceCallback.success(createUserDelegate(response));
                } catch (ServiceException | IOException exception) {
                    serviceCallback.failure(exception);
                }
            }
        });
        return serviceCall;
    }

    /**
     * Create user.
     * This can only be done by the logged in user.
     *
     * @param body Created user object
     * @throws ServiceException exception thrown from REST call
     * @throws IOException exception thrown from serialization/deserialization
     * @return the {@link ServiceResponse} object if successful.
     */
    public ServiceResponse<Void> createUser(User body) throws ServiceException, IOException {
        Validator.validate(body);
        Call<ResponseBody> call = service.createUser(body);
        return createUserDelegate(call.execute());
    }

    /**
     * Create user.
     * This can only be done by the logged in user.
     *
     * @param body Created user object
     * @param serviceCallback the async ServiceCallback to handle successful and failed responses.
     * @throws IllegalArgumentException thrown if callback is null
     * @return the {@link Call} object
     */
    public ServiceCall createUserAsync(User body, final ServiceCallback<Void> serviceCallback) throws IllegalArgumentException {
        if (serviceCallback == null) {
            throw new IllegalArgumentException("ServiceCallback is required for async calls.");
        }
        Validator.validate(body, serviceCallback);
        Call<ResponseBody> call = service.createUser(body);
        final ServiceCall serviceCall = new ServiceCall(call);
        call.enqueue(new ServiceResponseCallback<Void>(serviceCallback) {
            @Override
            public void onResponse(Call<ResponseBody> call, Response<ResponseBody> response) {
                try {
                    serviceCallback.success(createUserDelegate(response));
                } catch (ServiceException | IOException exception) {
                    serviceCallback.failure(exception);
                }
            }
        });
        return serviceCall;
    }

    private ServiceResponse<Void> createUserDelegate(Response<ResponseBody> response) throws ServiceException, IOException {
        return new ServiceResponseBuilder<Void, ServiceException>(this.getMapperAdapter())
                .build(response);
    }

    /**
     * Creates list of users with given input array.
     *
     * @throws ServiceException exception thrown from REST call
     * @throws IOException exception thrown from serialization/deserialization
     * @return the {@link ServiceResponse} object if successful.
     */
    public ServiceResponse<Void> createUsersWithArrayInput() throws ServiceException, IOException {
<<<<<<< HEAD
        final List<User> body = null;
=======
        List<User> body = null;
>>>>>>> cef40a47
        Call<ResponseBody> call = service.createUsersWithArrayInput(body);
        return createUsersWithArrayInputDelegate(call.execute());
    }

    /**
     * Creates list of users with given input array.
     *
     * @param serviceCallback the async ServiceCallback to handle successful and failed responses.
     * @throws IllegalArgumentException thrown if callback is null
     * @return the {@link Call} object
     */
    public ServiceCall createUsersWithArrayInputAsync(final ServiceCallback<Void> serviceCallback) throws IllegalArgumentException {
        if (serviceCallback == null) {
            throw new IllegalArgumentException("ServiceCallback is required for async calls.");
        }
        final List<User> body = null;
        Call<ResponseBody> call = service.createUsersWithArrayInput(body);
        final ServiceCall serviceCall = new ServiceCall(call);
        call.enqueue(new ServiceResponseCallback<Void>(serviceCallback) {
            @Override
            public void onResponse(Call<ResponseBody> call, Response<ResponseBody> response) {
                try {
                    serviceCallback.success(createUsersWithArrayInputDelegate(response));
                } catch (ServiceException | IOException exception) {
                    serviceCallback.failure(exception);
                }
            }
        });
        return serviceCall;
    }

    /**
     * Creates list of users with given input array.
     *
     * @param body List of user object
     * @throws ServiceException exception thrown from REST call
     * @throws IOException exception thrown from serialization/deserialization
     * @return the {@link ServiceResponse} object if successful.
     */
    public ServiceResponse<Void> createUsersWithArrayInput(List<User> body) throws ServiceException, IOException {
        Validator.validate(body);
        Call<ResponseBody> call = service.createUsersWithArrayInput(body);
        return createUsersWithArrayInputDelegate(call.execute());
    }

    /**
     * Creates list of users with given input array.
     *
     * @param body List of user object
     * @param serviceCallback the async ServiceCallback to handle successful and failed responses.
     * @throws IllegalArgumentException thrown if callback is null
     * @return the {@link Call} object
     */
    public ServiceCall createUsersWithArrayInputAsync(List<User> body, final ServiceCallback<Void> serviceCallback) throws IllegalArgumentException {
        if (serviceCallback == null) {
            throw new IllegalArgumentException("ServiceCallback is required for async calls.");
        }
        Validator.validate(body, serviceCallback);
        Call<ResponseBody> call = service.createUsersWithArrayInput(body);
        final ServiceCall serviceCall = new ServiceCall(call);
        call.enqueue(new ServiceResponseCallback<Void>(serviceCallback) {
            @Override
            public void onResponse(Call<ResponseBody> call, Response<ResponseBody> response) {
                try {
                    serviceCallback.success(createUsersWithArrayInputDelegate(response));
                } catch (ServiceException | IOException exception) {
                    serviceCallback.failure(exception);
                }
            }
        });
        return serviceCall;
    }

    private ServiceResponse<Void> createUsersWithArrayInputDelegate(Response<ResponseBody> response) throws ServiceException, IOException {
        return new ServiceResponseBuilder<Void, ServiceException>(this.getMapperAdapter())
                .build(response);
    }

    /**
     * Creates list of users with given input array.
     *
     * @throws ServiceException exception thrown from REST call
     * @throws IOException exception thrown from serialization/deserialization
     * @return the {@link ServiceResponse} object if successful.
     */
    public ServiceResponse<Void> createUsersWithListInput() throws ServiceException, IOException {
<<<<<<< HEAD
        final List<User> body = null;
=======
        List<User> body = null;
>>>>>>> cef40a47
        Call<ResponseBody> call = service.createUsersWithListInput(body);
        return createUsersWithListInputDelegate(call.execute());
    }

    /**
     * Creates list of users with given input array.
     *
     * @param serviceCallback the async ServiceCallback to handle successful and failed responses.
     * @throws IllegalArgumentException thrown if callback is null
     * @return the {@link Call} object
     */
    public ServiceCall createUsersWithListInputAsync(final ServiceCallback<Void> serviceCallback) throws IllegalArgumentException {
        if (serviceCallback == null) {
            throw new IllegalArgumentException("ServiceCallback is required for async calls.");
        }
        final List<User> body = null;
        Call<ResponseBody> call = service.createUsersWithListInput(body);
        final ServiceCall serviceCall = new ServiceCall(call);
        call.enqueue(new ServiceResponseCallback<Void>(serviceCallback) {
            @Override
            public void onResponse(Call<ResponseBody> call, Response<ResponseBody> response) {
                try {
                    serviceCallback.success(createUsersWithListInputDelegate(response));
                } catch (ServiceException | IOException exception) {
                    serviceCallback.failure(exception);
                }
            }
        });
        return serviceCall;
    }

    /**
     * Creates list of users with given input array.
     *
     * @param body List of user object
     * @throws ServiceException exception thrown from REST call
     * @throws IOException exception thrown from serialization/deserialization
     * @return the {@link ServiceResponse} object if successful.
     */
    public ServiceResponse<Void> createUsersWithListInput(List<User> body) throws ServiceException, IOException {
        Validator.validate(body);
        Call<ResponseBody> call = service.createUsersWithListInput(body);
        return createUsersWithListInputDelegate(call.execute());
    }

    /**
     * Creates list of users with given input array.
     *
     * @param body List of user object
     * @param serviceCallback the async ServiceCallback to handle successful and failed responses.
     * @throws IllegalArgumentException thrown if callback is null
     * @return the {@link Call} object
     */
    public ServiceCall createUsersWithListInputAsync(List<User> body, final ServiceCallback<Void> serviceCallback) throws IllegalArgumentException {
        if (serviceCallback == null) {
            throw new IllegalArgumentException("ServiceCallback is required for async calls.");
        }
        Validator.validate(body, serviceCallback);
        Call<ResponseBody> call = service.createUsersWithListInput(body);
        final ServiceCall serviceCall = new ServiceCall(call);
        call.enqueue(new ServiceResponseCallback<Void>(serviceCallback) {
            @Override
            public void onResponse(Call<ResponseBody> call, Response<ResponseBody> response) {
                try {
                    serviceCallback.success(createUsersWithListInputDelegate(response));
                } catch (ServiceException | IOException exception) {
                    serviceCallback.failure(exception);
                }
            }
        });
        return serviceCall;
    }

    private ServiceResponse<Void> createUsersWithListInputDelegate(Response<ResponseBody> response) throws ServiceException, IOException {
        return new ServiceResponseBuilder<Void, ServiceException>(this.getMapperAdapter())
                .build(response);
    }

    /**
     * Logs user into the system.
     *
     * @throws ServiceException exception thrown from REST call
     * @throws IOException exception thrown from serialization/deserialization
     * @return the String object wrapped in {@link ServiceResponse} if successful.
     */
    public ServiceResponse<String> loginUser() throws ServiceException, IOException {
<<<<<<< HEAD
        final String username = null;
        final String password = null;
=======
        String username = null;
        String password = null;
>>>>>>> cef40a47
        Call<ResponseBody> call = service.loginUser(username, password);
        return loginUserDelegate(call.execute());
    }

    /**
     * Logs user into the system.
     *
     * @param serviceCallback the async ServiceCallback to handle successful and failed responses.
     * @throws IllegalArgumentException thrown if callback is null
     * @return the {@link Call} object
     */
    public ServiceCall loginUserAsync(final ServiceCallback<String> serviceCallback) throws IllegalArgumentException {
        if (serviceCallback == null) {
            throw new IllegalArgumentException("ServiceCallback is required for async calls.");
        }
        final String username = null;
        final String password = null;
        Call<ResponseBody> call = service.loginUser(username, password);
        final ServiceCall serviceCall = new ServiceCall(call);
        call.enqueue(new ServiceResponseCallback<String>(serviceCallback) {
            @Override
            public void onResponse(Call<ResponseBody> call, Response<ResponseBody> response) {
                try {
                    serviceCallback.success(loginUserDelegate(response));
                } catch (ServiceException | IOException exception) {
                    serviceCallback.failure(exception);
                }
            }
        });
        return serviceCall;
    }

    /**
     * Logs user into the system.
     *
     * @param username The user name for login
     * @param password The password for login in clear text
     * @throws ServiceException exception thrown from REST call
     * @throws IOException exception thrown from serialization/deserialization
     * @return the String object wrapped in {@link ServiceResponse} if successful.
     */
    public ServiceResponse<String> loginUser(String username, String password) throws ServiceException, IOException {
        Call<ResponseBody> call = service.loginUser(username, password);
        return loginUserDelegate(call.execute());
    }

    /**
     * Logs user into the system.
     *
     * @param username The user name for login
     * @param password The password for login in clear text
     * @param serviceCallback the async ServiceCallback to handle successful and failed responses.
     * @throws IllegalArgumentException thrown if callback is null
     * @return the {@link Call} object
     */
    public ServiceCall loginUserAsync(String username, String password, final ServiceCallback<String> serviceCallback) throws IllegalArgumentException {
        if (serviceCallback == null) {
            throw new IllegalArgumentException("ServiceCallback is required for async calls.");
        }
        Call<ResponseBody> call = service.loginUser(username, password);
        final ServiceCall serviceCall = new ServiceCall(call);
        call.enqueue(new ServiceResponseCallback<String>(serviceCallback) {
            @Override
            public void onResponse(Call<ResponseBody> call, Response<ResponseBody> response) {
                try {
                    serviceCallback.success(loginUserDelegate(response));
                } catch (ServiceException | IOException exception) {
                    serviceCallback.failure(exception);
                }
            }
        });
        return serviceCall;
    }

    private ServiceResponse<String> loginUserDelegate(Response<ResponseBody> response) throws ServiceException, IOException {
        return new ServiceResponseBuilder<String, ServiceException>(this.getMapperAdapter())
                .register(200, new TypeToken<String>() { }.getType())
                .register(400, new TypeToken<Void>() { }.getType())
                .build(response);
    }

    /**
     * Logs out current logged in user session.
     *
     * @throws ServiceException exception thrown from REST call
     * @throws IOException exception thrown from serialization/deserialization
     * @return the {@link ServiceResponse} object if successful.
     */
    public ServiceResponse<Void> logoutUser() throws ServiceException, IOException {
        Call<ResponseBody> call = service.logoutUser();
        return logoutUserDelegate(call.execute());
    }

    /**
     * Logs out current logged in user session.
     *
     * @param serviceCallback the async ServiceCallback to handle successful and failed responses.
     * @throws IllegalArgumentException thrown if callback is null
     * @return the {@link Call} object
     */
    public ServiceCall logoutUserAsync(final ServiceCallback<Void> serviceCallback) throws IllegalArgumentException {
        if (serviceCallback == null) {
            throw new IllegalArgumentException("ServiceCallback is required for async calls.");
        }
        Call<ResponseBody> call = service.logoutUser();
        final ServiceCall serviceCall = new ServiceCall(call);
        call.enqueue(new ServiceResponseCallback<Void>(serviceCallback) {
            @Override
            public void onResponse(Call<ResponseBody> call, Response<ResponseBody> response) {
                try {
                    serviceCallback.success(logoutUserDelegate(response));
                } catch (ServiceException | IOException exception) {
                    serviceCallback.failure(exception);
                }
            }
        });
        return serviceCall;
    }

    private ServiceResponse<Void> logoutUserDelegate(Response<ResponseBody> response) throws ServiceException, IOException {
        return new ServiceResponseBuilder<Void, ServiceException>(this.getMapperAdapter())
                .build(response);
    }

    /**
     * Get user by user name.
     *
     * @param username The name that needs to be fetched. Use user1 for testing. 
     * @throws ServiceException exception thrown from REST call
     * @throws IOException exception thrown from serialization/deserialization
     * @throws IllegalArgumentException exception thrown from invalid parameters
     * @return the User object wrapped in {@link ServiceResponse} if successful.
     */
    public ServiceResponse<User> getUserByName(String username) throws ServiceException, IOException, IllegalArgumentException {
        if (username == null) {
            throw new IllegalArgumentException("Parameter username is required and cannot be null.");
        }
        Call<ResponseBody> call = service.getUserByName(username);
        return getUserByNameDelegate(call.execute());
    }

    /**
     * Get user by user name.
     *
     * @param username The name that needs to be fetched. Use user1 for testing. 
     * @param serviceCallback the async ServiceCallback to handle successful and failed responses.
     * @throws IllegalArgumentException thrown if callback is null
     * @return the {@link Call} object
     */
    public ServiceCall getUserByNameAsync(String username, final ServiceCallback<User> serviceCallback) throws IllegalArgumentException {
        if (serviceCallback == null) {
            throw new IllegalArgumentException("ServiceCallback is required for async calls.");
        }
        if (username == null) {
            serviceCallback.failure(new IllegalArgumentException("Parameter username is required and cannot be null."));
            return null;
        }
        Call<ResponseBody> call = service.getUserByName(username);
        final ServiceCall serviceCall = new ServiceCall(call);
        call.enqueue(new ServiceResponseCallback<User>(serviceCallback) {
            @Override
            public void onResponse(Call<ResponseBody> call, Response<ResponseBody> response) {
                try {
                    serviceCallback.success(getUserByNameDelegate(response));
                } catch (ServiceException | IOException exception) {
                    serviceCallback.failure(exception);
                }
            }
        });
        return serviceCall;
    }

    private ServiceResponse<User> getUserByNameDelegate(Response<ResponseBody> response) throws ServiceException, IOException, IllegalArgumentException {
        return new ServiceResponseBuilder<User, ServiceException>(this.getMapperAdapter())
                .register(404, new TypeToken<Void>() { }.getType())
                .register(200, new TypeToken<User>() { }.getType())
                .register(400, new TypeToken<Void>() { }.getType())
                .build(response);
    }

    /**
     * Updated user.
     * This can only be done by the logged in user.
     *
     * @param username name that need to be deleted
     * @throws ServiceException exception thrown from REST call
     * @throws IOException exception thrown from serialization/deserialization
     * @throws IllegalArgumentException exception thrown from invalid parameters
     * @return the {@link ServiceResponse} object if successful.
     */
    public ServiceResponse<Void> updateUser(String username) throws ServiceException, IOException, IllegalArgumentException {
        if (username == null) {
            throw new IllegalArgumentException("Parameter username is required and cannot be null.");
        }
<<<<<<< HEAD
        final User body = null;
=======
        User body = null;
>>>>>>> cef40a47
        Call<ResponseBody> call = service.updateUser(username, body);
        return updateUserDelegate(call.execute());
    }

    /**
     * Updated user.
     * This can only be done by the logged in user.
     *
     * @param username name that need to be deleted
     * @param serviceCallback the async ServiceCallback to handle successful and failed responses.
     * @throws IllegalArgumentException thrown if callback is null
     * @return the {@link Call} object
     */
    public ServiceCall updateUserAsync(String username, final ServiceCallback<Void> serviceCallback) throws IllegalArgumentException {
        if (serviceCallback == null) {
            throw new IllegalArgumentException("ServiceCallback is required for async calls.");
        }
        if (username == null) {
            serviceCallback.failure(new IllegalArgumentException("Parameter username is required and cannot be null."));
            return null;
        }
        final User body = null;
        Call<ResponseBody> call = service.updateUser(username, body);
        final ServiceCall serviceCall = new ServiceCall(call);
        call.enqueue(new ServiceResponseCallback<Void>(serviceCallback) {
            @Override
            public void onResponse(Call<ResponseBody> call, Response<ResponseBody> response) {
                try {
                    serviceCallback.success(updateUserDelegate(response));
                } catch (ServiceException | IOException exception) {
                    serviceCallback.failure(exception);
                }
            }
        });
        return serviceCall;
    }

    /**
     * Updated user.
     * This can only be done by the logged in user.
     *
     * @param username name that need to be deleted
     * @param body Updated user object
     * @throws ServiceException exception thrown from REST call
     * @throws IOException exception thrown from serialization/deserialization
     * @throws IllegalArgumentException exception thrown from invalid parameters
     * @return the {@link ServiceResponse} object if successful.
     */
    public ServiceResponse<Void> updateUser(String username, User body) throws ServiceException, IOException, IllegalArgumentException {
        if (username == null) {
            throw new IllegalArgumentException("Parameter username is required and cannot be null.");
        }
        Validator.validate(body);
        Call<ResponseBody> call = service.updateUser(username, body);
        return updateUserDelegate(call.execute());
    }

    /**
     * Updated user.
     * This can only be done by the logged in user.
     *
     * @param username name that need to be deleted
     * @param body Updated user object
     * @param serviceCallback the async ServiceCallback to handle successful and failed responses.
     * @throws IllegalArgumentException thrown if callback is null
     * @return the {@link Call} object
     */
    public ServiceCall updateUserAsync(String username, User body, final ServiceCallback<Void> serviceCallback) throws IllegalArgumentException {
        if (serviceCallback == null) {
            throw new IllegalArgumentException("ServiceCallback is required for async calls.");
        }
        if (username == null) {
            serviceCallback.failure(new IllegalArgumentException("Parameter username is required and cannot be null."));
            return null;
        }
        Validator.validate(body, serviceCallback);
        Call<ResponseBody> call = service.updateUser(username, body);
        final ServiceCall serviceCall = new ServiceCall(call);
        call.enqueue(new ServiceResponseCallback<Void>(serviceCallback) {
            @Override
            public void onResponse(Call<ResponseBody> call, Response<ResponseBody> response) {
                try {
                    serviceCallback.success(updateUserDelegate(response));
                } catch (ServiceException | IOException exception) {
                    serviceCallback.failure(exception);
                }
            }
        });
        return serviceCall;
    }

    private ServiceResponse<Void> updateUserDelegate(Response<ResponseBody> response) throws ServiceException, IOException, IllegalArgumentException {
        return new ServiceResponseBuilder<Void, ServiceException>(this.getMapperAdapter())
                .register(404, new TypeToken<Void>() { }.getType())
                .register(400, new TypeToken<Void>() { }.getType())
                .build(response);
    }

    /**
     * Delete user.
     * This can only be done by the logged in user.
     *
     * @param username The name that needs to be deleted
     * @throws ServiceException exception thrown from REST call
     * @throws IOException exception thrown from serialization/deserialization
     * @throws IllegalArgumentException exception thrown from invalid parameters
     * @return the {@link ServiceResponse} object if successful.
     */
    public ServiceResponse<Void> deleteUser(String username) throws ServiceException, IOException, IllegalArgumentException {
        if (username == null) {
            throw new IllegalArgumentException("Parameter username is required and cannot be null.");
        }
        Call<ResponseBody> call = service.deleteUser(username);
        return deleteUserDelegate(call.execute());
    }

    /**
     * Delete user.
     * This can only be done by the logged in user.
     *
     * @param username The name that needs to be deleted
     * @param serviceCallback the async ServiceCallback to handle successful and failed responses.
     * @throws IllegalArgumentException thrown if callback is null
     * @return the {@link Call} object
     */
    public ServiceCall deleteUserAsync(String username, final ServiceCallback<Void> serviceCallback) throws IllegalArgumentException {
        if (serviceCallback == null) {
            throw new IllegalArgumentException("ServiceCallback is required for async calls.");
        }
        if (username == null) {
            serviceCallback.failure(new IllegalArgumentException("Parameter username is required and cannot be null."));
            return null;
        }
        Call<ResponseBody> call = service.deleteUser(username);
        final ServiceCall serviceCall = new ServiceCall(call);
        call.enqueue(new ServiceResponseCallback<Void>(serviceCallback) {
            @Override
            public void onResponse(Call<ResponseBody> call, Response<ResponseBody> response) {
                try {
                    serviceCallback.success(deleteUserDelegate(response));
                } catch (ServiceException | IOException exception) {
                    serviceCallback.failure(exception);
                }
            }
        });
        return serviceCall;
    }

    private ServiceResponse<Void> deleteUserDelegate(Response<ResponseBody> response) throws ServiceException, IOException, IllegalArgumentException {
        return new ServiceResponseBuilder<Void, ServiceException>(this.getMapperAdapter())
                .register(404, new TypeToken<Void>() { }.getType())
                .register(400, new TypeToken<Void>() { }.getType())
                .build(response);
    }

}<|MERGE_RESOLUTION|>--- conflicted
+++ resolved
@@ -221,11 +221,7 @@
      * @return the {@link ServiceResponse} object if successful.
      */
     public ServiceResponse<Void> addPetUsingByteArray() throws ServiceException, IOException {
-<<<<<<< HEAD
         final String body = null;
-=======
-        String body = null;
->>>>>>> cef40a47
         Call<ResponseBody> call = service.addPetUsingByteArray(body);
         return addPetUsingByteArrayDelegate(call.execute());
     }
@@ -311,11 +307,7 @@
      * @return the {@link ServiceResponse} object if successful.
      */
     public ServiceResponse<Void> addPet() throws ServiceException, IOException {
-<<<<<<< HEAD
         final Pet body = null;
-=======
-        Pet body = null;
->>>>>>> cef40a47
         Call<ResponseBody> call = service.addPet(body);
         return addPetDelegate(call.execute());
     }
@@ -403,11 +395,7 @@
      * @return the {@link ServiceResponse} object if successful.
      */
     public ServiceResponse<Void> updatePet() throws ServiceException, IOException {
-<<<<<<< HEAD
         final Pet body = null;
-=======
-        Pet body = null;
->>>>>>> cef40a47
         Call<ResponseBody> call = service.updatePet(body);
         return updatePetDelegate(call.execute());
     }
@@ -498,11 +486,7 @@
      * @return the List&lt;Pet&gt; object wrapped in {@link ServiceResponse} if successful.
      */
     public ServiceResponse<List<Pet>> findPetsByStatus() throws ServiceException, IOException {
-<<<<<<< HEAD
         final List<String> status = null;
-=======
-        List<String> status = null;
->>>>>>> cef40a47
         Call<ResponseBody> call = service.findPetsByStatus(this.getMapperAdapter().serializeList(status, CollectionFormat.CSV));
         return findPetsByStatusDelegate(call.execute());
     }
@@ -595,11 +579,7 @@
      * @return the List&lt;Pet&gt; object wrapped in {@link ServiceResponse} if successful.
      */
     public ServiceResponse<List<Pet>> findPetsByTags() throws ServiceException, IOException {
-<<<<<<< HEAD
         final List<String> tags = null;
-=======
-        List<String> tags = null;
->>>>>>> cef40a47
         Call<ResponseBody> call = service.findPetsByTags(this.getMapperAdapter().serializeList(tags, CollectionFormat.CSV));
         return findPetsByTagsDelegate(call.execute());
     }
@@ -796,13 +776,8 @@
         if (petId == null) {
             throw new IllegalArgumentException("Parameter petId is required and cannot be null.");
         }
-<<<<<<< HEAD
         final String name = null;
         final String status = null;
-=======
-        String name = null;
-        String status = null;
->>>>>>> cef40a47
         Call<ResponseBody> call = service.updatePetWithForm(petId, name, status);
         return updatePetWithFormDelegate(call.execute());
     }
@@ -899,97 +874,6 @@
     }
 
     /**
-     * Deletes a pet.
-     *
-     * @param petId Pet id to delete
-     * @throws ServiceException exception thrown from REST call
-     * @throws IOException exception thrown from serialization/deserialization
-     * @return the {@link ServiceResponse} object if successful.
-     */
-    public ServiceResponse<Void> deletePet(long petId) throws ServiceException, IOException {
-        String apiKey = null;
-        Call<ResponseBody> call = service.deletePet(petId, apiKey);
-        return deletePetDelegate(call.execute());
-    }
-
-    /**
-     * Deletes a pet.
-     *
-     * @param petId Pet id to delete
-     * @param serviceCallback the async ServiceCallback to handle successful and failed responses.
-     * @throws IllegalArgumentException thrown if callback is null
-     * @return the {@link Call} object
-     */
-    public ServiceCall deletePetAsync(long petId, final ServiceCallback<Void> serviceCallback) throws IllegalArgumentException {
-        if (serviceCallback == null) {
-            throw new IllegalArgumentException("ServiceCallback is required for async calls.");
-        }
-        final String apiKey = null;
-        Call<ResponseBody> call = service.deletePet(petId, apiKey);
-        final ServiceCall serviceCall = new ServiceCall(call);
-        call.enqueue(new ServiceResponseCallback<Void>(serviceCallback) {
-            @Override
-            public void onResponse(Call<ResponseBody> call, Response<ResponseBody> response) {
-                try {
-                    serviceCallback.success(deletePetDelegate(response));
-                } catch (ServiceException | IOException exception) {
-                    serviceCallback.failure(exception);
-                }
-            }
-        });
-        return serviceCall;
-    }
-
-    /**
-     * Deletes a pet.
-     *
-     * @param petId Pet id to delete
-     * @param apiKey 
-     * @throws ServiceException exception thrown from REST call
-     * @throws IOException exception thrown from serialization/deserialization
-     * @return the {@link ServiceResponse} object if successful.
-     */
-    public ServiceResponse<Void> deletePet(long petId, String apiKey) throws ServiceException, IOException {
-        Call<ResponseBody> call = service.deletePet(petId, apiKey);
-        return deletePetDelegate(call.execute());
-    }
-
-    /**
-     * Deletes a pet.
-     *
-     * @param petId Pet id to delete
-     * @param apiKey 
-     * @param serviceCallback the async ServiceCallback to handle successful and failed responses.
-     * @throws IllegalArgumentException thrown if callback is null
-     * @return the {@link Call} object
-     */
-    public ServiceCall deletePetAsync(long petId, String apiKey, final ServiceCallback<Void> serviceCallback) throws IllegalArgumentException {
-        if (serviceCallback == null) {
-            throw new IllegalArgumentException("ServiceCallback is required for async calls.");
-        }
-        Call<ResponseBody> call = service.deletePet(petId, apiKey);
-        final ServiceCall serviceCall = new ServiceCall(call);
-        call.enqueue(new ServiceResponseCallback<Void>(serviceCallback) {
-            @Override
-            public void onResponse(Call<ResponseBody> call, Response<ResponseBody> response) {
-                try {
-                    serviceCallback.success(deletePetDelegate(response));
-                } catch (ServiceException | IOException exception) {
-                    serviceCallback.failure(exception);
-                }
-            }
-        });
-        return serviceCall;
-    }
-
-    private ServiceResponse<Void> deletePetDelegate(Response<ResponseBody> response) throws ServiceException, IOException {
-        return new ServiceResponseBuilder<Void, ServiceException>(this.getMapperAdapter())
-                .register(400, new TypeToken<Void>() { }.getType())
-                .build(response);
-    }
-
-    /**
-<<<<<<< HEAD
      * Deletes a pet.
      *
      * @param petId Pet id to delete
@@ -1080,8 +964,6 @@
     }
 
     /**
-=======
->>>>>>> cef40a47
      * uploads an image.
      *
      * @param petId ID of pet to update
@@ -1090,15 +972,9 @@
      * @return the {@link ServiceResponse} object if successful.
      */
     public ServiceResponse<Void> uploadFile(long petId) throws ServiceException, IOException {
-<<<<<<< HEAD
         final String additionalMetadata = null;
         final InputStream file = null;
-        Call<ResponseBody> call = service.uploadFile(petId, additionalMetadata, file);
-=======
-        String additionalMetadata = null;
-        InputStream file = null;
         Call<ResponseBody> call = service.uploadFile(petId, additionalMetadata, RequestBody.create(MediaType.parse("multipart/form-data"), file));
->>>>>>> cef40a47
         return uploadFileDelegate(call.execute());
     }
 
@@ -1116,11 +992,7 @@
         }
         final String additionalMetadata = null;
         final InputStream file = null;
-<<<<<<< HEAD
-        Call<ResponseBody> call = service.uploadFile(petId, additionalMetadata, file);
-=======
         Call<ResponseBody> call = service.uploadFile(petId, additionalMetadata, RequestBody.create(MediaType.parse("multipart/form-data"), file));
->>>>>>> cef40a47
         final ServiceCall serviceCall = new ServiceCall(call);
         call.enqueue(new ServiceResponseCallback<Void>(serviceCallback) {
             @Override
@@ -1238,11 +1110,7 @@
      * @return the Order object wrapped in {@link ServiceResponse} if successful.
      */
     public ServiceResponse<Order> placeOrder() throws ServiceException, IOException {
-<<<<<<< HEAD
         final Order body = null;
-=======
-        Order body = null;
->>>>>>> cef40a47
         Call<ResponseBody> call = service.placeOrder(body);
         return placeOrderDelegate(call.execute());
     }
@@ -1447,11 +1315,7 @@
      * @return the {@link ServiceResponse} object if successful.
      */
     public ServiceResponse<Void> createUser() throws ServiceException, IOException {
-<<<<<<< HEAD
         final User body = null;
-=======
-        User body = null;
->>>>>>> cef40a47
         Call<ResponseBody> call = service.createUser(body);
         return createUserDelegate(call.execute());
     }
@@ -1541,11 +1405,7 @@
      * @return the {@link ServiceResponse} object if successful.
      */
     public ServiceResponse<Void> createUsersWithArrayInput() throws ServiceException, IOException {
-<<<<<<< HEAD
         final List<User> body = null;
-=======
-        List<User> body = null;
->>>>>>> cef40a47
         Call<ResponseBody> call = service.createUsersWithArrayInput(body);
         return createUsersWithArrayInputDelegate(call.execute());
     }
@@ -1632,11 +1492,7 @@
      * @return the {@link ServiceResponse} object if successful.
      */
     public ServiceResponse<Void> createUsersWithListInput() throws ServiceException, IOException {
-<<<<<<< HEAD
         final List<User> body = null;
-=======
-        List<User> body = null;
->>>>>>> cef40a47
         Call<ResponseBody> call = service.createUsersWithListInput(body);
         return createUsersWithListInputDelegate(call.execute());
     }
@@ -1723,13 +1579,8 @@
      * @return the String object wrapped in {@link ServiceResponse} if successful.
      */
     public ServiceResponse<String> loginUser() throws ServiceException, IOException {
-<<<<<<< HEAD
         final String username = null;
         final String password = null;
-=======
-        String username = null;
-        String password = null;
->>>>>>> cef40a47
         Call<ResponseBody> call = service.loginUser(username, password);
         return loginUserDelegate(call.execute());
     }
@@ -1924,11 +1775,7 @@
         if (username == null) {
             throw new IllegalArgumentException("Parameter username is required and cannot be null.");
         }
-<<<<<<< HEAD
         final User body = null;
-=======
-        User body = null;
->>>>>>> cef40a47
         Call<ResponseBody> call = service.updateUser(username, body);
         return updateUserDelegate(call.execute());
     }
